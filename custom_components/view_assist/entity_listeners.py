--- conflicted
+++ resolved
@@ -578,14 +578,11 @@
 
     @callback
     def _async_on_mic_change(self, event: Event[EventStateChangedData]) -> None:
-<<<<<<< HEAD
         """Handle microphone mute state changes via menu manager."""
-=======
         event_new = event.data.get("new_state")
         if not event_new:
             return
 
->>>>>>> 9d8887c4
         mic_mute_new_state = event.data["new_state"].state
 
         # If not change to mic mute state, exit function
@@ -619,13 +616,11 @@
     def _async_on_mediaplayer_device_mute_change(
         self, event: Event[EventStateChangedData]
     ) -> None:
-<<<<<<< HEAD
+
         """Handle media player mute state changes via menu manager."""
-=======
         if not event.data.get("new_state"):
             return
 
->>>>>>> 9d8887c4
         mp_mute_new_state = event.data["new_state"].attributes.get(
             "is_volume_muted", False
         )
