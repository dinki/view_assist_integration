--- conflicted
+++ resolved
@@ -2,13 +2,18 @@
 
 from asyncio import TimerHandle
 import logging
-from typing import Any
 
 import voluptuous as vol
 from homeassistant.components.conversation import ATTR_LANGUAGE
 
-from homeassistant.const import ATTR_ENTITY_ID
-from homeassistant.core import HomeAssistant, ServiceCall, ServiceResponse
+from homeassistant.const import ATTR_DEVICE_ID, ATTR_ENTITY_ID, ATTR_NAME, ATTR_TIME
+from homeassistant.core import (
+    HomeAssistant,
+    ServiceCall,
+    ServiceResponse,
+    SupportsResponse,
+)
+from homeassistant.exceptions import HomeAssistantError
 from homeassistant.helpers import (
     config_validation as cv,
     entity_registry as er,
@@ -18,16 +23,32 @@
 
 from .alarm_repeater import ALARMS, VAAlarmRepeater
 from .const import (
+    ATTR_BACKUP_CURRENT_VIEW,
+    ATTR_COMMUNITY_VIEW,
     ATTR_DEVICE,
     ATTR_EVENT_DATA,
     ATTR_EVENT_NAME,
+    ATTR_EXTRA,
+    ATTR_INCLUDE_EXPIRED,
     ATTR_MAX_REPEATS,
     ATTR_MEDIA_FILE,
     ATTR_PATH,
+    ATTR_REDOWNLOAD_FROM_REPO,
+    ATTR_REMOVE_ALL,
     ATTR_RESUME_MEDIA,
+    ATTR_TIMER_ID,
+    ATTR_TYPE,
     DOMAIN,
-)
-from .typed import VAConfigEntry
+    VAConfigEntry,
+)
+from .dashboard import (
+    DASHBOARD_MANAGER,
+    DashboardManager,
+    DashboardManagerException,
+    DownloadManagerException,
+)
+from .helpers import get_mimic_entity_id
+from .timers import TIMERS, VATimers, decode_time_sentence
 
 _LOGGER = logging.getLogger(__name__)
 
@@ -41,8 +62,6 @@
     }
 )
 
-<<<<<<< HEAD
-=======
 SET_TIMER_SERVICE_SCHEMA = vol.Schema(
     {
         vol.Exclusive(ATTR_ENTITY_ID, "target"): cv.entity_id,
@@ -82,7 +101,25 @@
         vol.Optional(ATTR_INCLUDE_EXPIRED, default=False): bool,
     }
 )
->>>>>>> 6f363798
+
+ALARM_SOUND_SERVICE_SCHEMA = vol.Schema(
+    {
+        vol.Required(ATTR_ENTITY_ID): selector.EntitySelector(
+            selector.EntitySelectorConfig(integration=DOMAIN)
+        ),
+        vol.Required(ATTR_MEDIA_FILE): str,
+        vol.Optional(ATTR_RESUME_MEDIA, default=True): bool,
+        vol.Optional(ATTR_MAX_REPEATS, default=0): int,
+    }
+)
+
+STOP_ALARM_SOUND_SERVICE_SCHEMA = vol.Schema(
+    {
+        vol.Optional(ATTR_ENTITY_ID): selector.EntitySelector(
+            selector.EntitySelectorConfig(integration=DOMAIN)
+        ),
+    }
+)
 
 BROADCAST_EVENT_SERVICE_SCHEMA = vol.Schema(
     {
@@ -91,27 +128,17 @@
     }
 )
 
-TOGGLE_MENU_SERVICE_SCHEMA = vol.Schema(
-    {
-        vol.Required(ATTR_ENTITY_ID): cv.entity_id,
-        vol.Optional("show", default=True): cv.boolean,
-        vol.Optional("timeout"): vol.Any(int, None),
-    }
-)
-
-ADD_STATUS_ITEM_SERVICE_SCHEMA = vol.Schema(
-    {
-        vol.Required(ATTR_ENTITY_ID): cv.entity_id,
-        vol.Required("status_item"): vol.Any(str, [str]),
-        vol.Optional("menu", default=False): cv.boolean,
-        vol.Optional("timeout"): vol.Any(int, None),
-    }
-)
-REMOVE_STATUS_ITEM_SERVICE_SCHEMA = vol.Schema(
-    {
-        vol.Required(ATTR_ENTITY_ID): cv.entity_id,
-        vol.Required("status_item"): vol.Any(str, [str]),
-        vol.Optional("menu", default=False): cv.boolean,
+DASHVIEW_SERVICE_SCHEMA = vol.Schema(
+    {
+        vol.Required(ATTR_NAME): str,
+    }
+)
+LOAD_DASHVIEW_SERVICE_SCHEMA = DASHVIEW_SERVICE_SCHEMA.extend(
+    {
+        vol.Required(ATTR_NAME): str,
+        vol.Required(ATTR_REDOWNLOAD_FROM_REPO, default=False): bool,
+        vol.Optional(ATTR_COMMUNITY_VIEW, default=False): bool,
+        vol.Required(ATTR_BACKUP_CURRENT_VIEW, default=False): bool,
     }
 )
 
@@ -138,6 +165,52 @@
 
         self.hass.services.async_register(
             DOMAIN,
+            "set_timer",
+            self.async_handle_set_timer,
+            schema=SET_TIMER_SERVICE_SCHEMA,
+            supports_response=SupportsResponse.OPTIONAL,
+        )
+
+        self.hass.services.async_register(
+            DOMAIN,
+            "snooze_timer",
+            self.async_handle_snooze_timer,
+            schema=SNOOZE_TIMER_SERVICE_SCHEMA,
+            supports_response=SupportsResponse.OPTIONAL,
+        )
+
+        self.hass.services.async_register(
+            DOMAIN,
+            "cancel_timer",
+            self.async_handle_cancel_timer,
+            schema=CANCEL_TIMER_SERVICE_SCHEMA,
+            supports_response=SupportsResponse.OPTIONAL,
+        )
+
+        self.hass.services.async_register(
+            DOMAIN,
+            "get_timers",
+            self.async_handle_get_timers,
+            schema=GET_TIMERS_SERVICE_SCHEMA,
+            supports_response=SupportsResponse.ONLY,
+        )
+
+        self.hass.services.async_register(
+            DOMAIN,
+            "sound_alarm",
+            self.async_handle_alarm_sound,
+            schema=ALARM_SOUND_SERVICE_SCHEMA,
+        )
+
+        self.hass.services.async_register(
+            DOMAIN,
+            "cancel_sound_alarm",
+            self.async_handle_stop_alarm_sound,
+            schema=STOP_ALARM_SOUND_SERVICE_SCHEMA,
+        )
+
+        self.hass.services.async_register(
+            DOMAIN,
             "broadcast_event",
             self.async_handle_broadcast_event,
             schema=BROADCAST_EVENT_SERVICE_SCHEMA,
@@ -145,23 +218,16 @@
 
         self.hass.services.async_register(
             DOMAIN,
-            "toggle_menu",
-            self.async_handle_toggle_menu,
-            schema=TOGGLE_MENU_SERVICE_SCHEMA,
-        )
-
-        self.hass.services.async_register(
-            DOMAIN,
-            "add_status_item",
-            self.async_handle_add_status_item,
-            schema=ADD_STATUS_ITEM_SERVICE_SCHEMA,
-        )
-
-        self.hass.services.async_register(
-            DOMAIN,
-            "remove_status_item",
-            self.async_handle_remove_status_item,
-            schema=REMOVE_STATUS_ITEM_SERVICE_SCHEMA,
+            "load_view",
+            self.async_handle_load_view,
+            schema=LOAD_DASHVIEW_SERVICE_SCHEMA,
+        )
+
+        self.hass.services.async_register(
+            DOMAIN,
+            "save_view",
+            self.async_handle_save_view,
+            schema=DASHVIEW_SERVICE_SCHEMA,
         )
 
     # -----------------------------------------------------------------------
@@ -184,6 +250,25 @@
         event_data = call.data.get(ATTR_EVENT_DATA, {})
         # Fire the event
         self.hass.bus.fire(event_name, event_data)
+
+    async def async_handle_alarm_sound(self, call: ServiceCall) -> ServiceResponse:
+        """Handle alarm sound."""
+        entity_id = call.data.get(ATTR_ENTITY_ID)
+        media_file = call.data.get(ATTR_MEDIA_FILE)
+        resume_media = call.data.get(ATTR_RESUME_MEDIA)
+        max_repeats = call.data.get(ATTR_MAX_REPEATS)
+
+        alarms: VAAlarmRepeater = self.hass.data[DOMAIN][ALARMS]
+        return await alarms.alarm_sound(
+            entity_id, media_file, "music", resume_media, max_repeats
+        )
+
+    async def async_handle_stop_alarm_sound(self, call: ServiceCall):
+        """Handle stop alarm sound."""
+        entity_id = call.data.get(ATTR_ENTITY_ID)
+
+        alarms: VAAlarmRepeater = self.hass.data[DOMAIN][ALARMS]
+        await alarms.cancel_alarm_sound(entity_id)
 
     # -----------------------------------------------------------------------
     # Handle Navigation
@@ -214,16 +299,11 @@
             )
 
     # ----------------------------------------------------------------
-    # MENU
+    # TIMERS
     # ----------------------------------------------------------------
-    async def async_handle_toggle_menu(self, call: ServiceCall):
-        """Handle toggle menu service call."""
+    async def async_handle_set_timer(self, call: ServiceCall) -> ServiceResponse:
+        """Handle a set timer service call."""
         entity_id = call.data.get(ATTR_ENTITY_ID)
-<<<<<<< HEAD
-        if not entity_id:
-            _LOGGER.error("No entity_id provided in toggle_menu service call")
-            return
-=======
         device_id = call.data.get(ATTR_DEVICE_ID)
         timer_type = call.data.get(ATTR_TYPE)
         name = call.data.get(ATTR_NAME)
@@ -258,22 +338,10 @@
                 extra_info=extra_info,
                 language=language,
             )
->>>>>>> 6f363798
-
-        show = call.data.get("show", True)
-        timeout = call.data.get("timeout")
-
-<<<<<<< HEAD
-        menu_manager = self.hass.data[DOMAIN]["menu_manager"]
-        await menu_manager.toggle_menu(entity_id, show, timeout=timeout)
-
-    async def async_handle_add_status_item(self, call: ServiceCall):
-        """Handle add status item service call."""
-        entity_id = call.data.get(ATTR_ENTITY_ID)
-        if not entity_id:
-            _LOGGER.error("No entity_id provided in add_status_item service call")
-            return
-=======
+
+            return {"timer_id": timer_id, "timer": timer, "response": response}
+        return {"error": "unable to decode time or interval information"}
+
     async def async_handle_snooze_timer(self, call: ServiceCall) -> ServiceResponse:
         """Handle a set timer service call."""
         timer_id = call.data.get(ATTR_TIMER_ID)
@@ -281,40 +349,83 @@
         language = call.data.get(ATTR_LANGUAGE)
 
         _, timer_info = decode_time_sentence(timer_time, language)
->>>>>>> 6f363798
-
-        raw_status_item = call.data.get("status_item")
-        menu = call.data.get("menu", False)
-        timeout = call.data.get("timeout")
-
-        status_items = self._process_status_item_input(raw_status_item)
-        if not status_items:
-            _LOGGER.error("Invalid or empty status_item provided")
-            return
-
-        menu_manager = self.hass.data[DOMAIN]["menu_manager"]
-        await menu_manager.add_status_item(entity_id, status_items, menu, timeout)
-
-    async def async_handle_remove_status_item(self, call: ServiceCall):
-        """Handle remove status item service call."""
+
+        if timer_info:
+            t: VATimers = self.hass.data[DOMAIN][TIMERS]
+            timer_id, timer, response = await t.snooze_timer(
+                timer_id,
+                timer_info,
+            )
+
+            return {"timer_id": timer_id, "timer": timer, "response": response}
+        return {"error": "unable to decode time or interval information"}
+
+    async def async_handle_cancel_timer(self, call: ServiceCall) -> ServiceResponse:
+        """Handle a cancel timer service call."""
+        timer_id = call.data.get(ATTR_TIMER_ID)
         entity_id = call.data.get(ATTR_ENTITY_ID)
-        if not entity_id:
-            _LOGGER.error("No entity_id provided in remove_status_item service call")
-            return
-
-        raw_status_item = call.data.get("status_item")
-        menu = call.data.get("menu", False)
-
-        status_items = self._process_status_item_input(raw_status_item)
-        if not status_items:
-            _LOGGER.error("Invalid or empty status_item provided")
-            return
-
-        menu_manager = self.hass.data[DOMAIN]["menu_manager"]
-        await menu_manager.remove_status_item(entity_id, status_items, menu)
-
-    def _process_status_item_input(self, raw_input: Any) -> str | list[str] | None:
-        """Process and validate status item input."""
-        from .helpers import normalize_status_items
-
-        return normalize_status_items(raw_input)+        device_id = call.data.get(ATTR_DEVICE_ID)
+        cancel_all = call.data.get(ATTR_REMOVE_ALL, False)
+
+        if any([timer_id, entity_id, device_id, cancel_all]):
+            t: VATimers = self.hass.data[DOMAIN][TIMERS]
+            result = await t.cancel_timer(
+                timer_id=timer_id,
+                device_or_entity_id=entity_id if entity_id else device_id,
+                cancel_all=cancel_all,
+            )
+            return {"result": result}
+        return {"error": "no attribute supplied"}
+
+    async def async_handle_get_timers(self, call: ServiceCall) -> ServiceResponse:
+        """Handle a cancel timer service call."""
+        entity_id = call.data.get(ATTR_ENTITY_ID)
+        device_id = call.data.get(ATTR_DEVICE_ID)
+        timer_id = call.data.get(ATTR_TIMER_ID)
+        name = call.data.get(ATTR_NAME)
+        include_expired = call.data.get(ATTR_INCLUDE_EXPIRED, False)
+
+        t: VATimers = self.hass.data[DOMAIN][TIMERS]
+        result = t.get_timers(
+            timer_id=timer_id,
+            device_or_entity_id=entity_id if entity_id else device_id,
+            name=name,
+            include_expired=include_expired,
+        )
+        return {"result": result}
+
+    # ----------------------------------------------------------------
+    # VIEWS
+    # ----------------------------------------------------------------
+    async def async_handle_load_view(self, call: ServiceCall):
+        """Handle load of a view from view_assist dir."""
+
+        view_name = call.data.get(ATTR_NAME)
+        download = call.data.get(ATTR_REDOWNLOAD_FROM_REPO, False)
+        community_view = call.data.get(ATTR_COMMUNITY_VIEW, False)
+        backup = call.data.get(ATTR_BACKUP_CURRENT_VIEW, False)
+
+        dm: DashboardManager = self.hass.data[DOMAIN][DASHBOARD_MANAGER]
+        try:
+            if view_name == "dashboard":
+                await dm.update_dashboard(download_from_repo=download)
+            else:
+                await dm.add_update_view(
+                    name=view_name,
+                    download_from_repo=download,
+                    community_view=community_view,
+                    backup_current_view=backup,
+                )
+        except (DownloadManagerException, DashboardManagerException) as ex:
+            raise HomeAssistantError(ex) from ex
+
+    async def async_handle_save_view(self, call: ServiceCall):
+        """Handle saving view to view_assit dir."""
+
+        view_name = call.data.get(ATTR_NAME)
+
+        dm: DashboardManager = self.hass.data[DOMAIN][DASHBOARD_MANAGER]
+        try:
+            await dm.save_view(view_name)
+        except (DownloadManagerException, DashboardManagerException) as ex:
+            raise HomeAssistantError(ex) from ex