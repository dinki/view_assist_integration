"""Integration services."""

from asyncio import TimerHandle
import json
import logging
from typing import Any

import voluptuous as vol

from homeassistant.const import ATTR_DEVICE_ID, ATTR_ENTITY_ID, ATTR_NAME, ATTR_TIME
from homeassistant.core import (
    HomeAssistant,
    ServiceCall,
    ServiceResponse,
    SupportsResponse,
)
from homeassistant.helpers import (
    config_validation as cv,
    entity_registry as er,
    selector,
)
from homeassistant.helpers.dispatcher import async_dispatcher_send

from .alarm_repeater import ALARMS, VAAlarmRepeater
from .const import (
    ATTR_DEVICE,
    ATTR_EVENT_DATA,
    ATTR_EVENT_NAME,
    ATTR_EXTRA,
    ATTR_INCLUDE_EXPIRED,
    ATTR_MAX_REPEATS,
    ATTR_MEDIA_FILE,
    ATTR_PATH,
    ATTR_REMOVE_ALL,
    ATTR_RESUME_MEDIA,
    ATTR_TIMER_ID,
    ATTR_TYPE,
    DOMAIN,
)
from .helpers import get_mimic_entity_id
from .timers import TIMERS, VATimers, decode_time_sentence
from .typed import VAConfigEntry

_LOGGER = logging.getLogger(__name__)


NAVIGATE_SERVICE_SCHEMA = vol.Schema(
    {
        vol.Required(ATTR_DEVICE): selector.EntitySelector(
            selector.EntitySelectorConfig(integration=DOMAIN)
        ),
        vol.Required(ATTR_PATH): str,
    }
)

SET_TIMER_SERVICE_SCHEMA = vol.Schema(
    {
        vol.Exclusive(ATTR_ENTITY_ID, "target"): cv.entity_id,
        vol.Exclusive(ATTR_DEVICE_ID, "target"): vol.Any(cv.string, None),
        vol.Required(ATTR_TYPE): str,
        vol.Optional(ATTR_NAME): str,
        vol.Required(ATTR_TIME): str,
        vol.Optional(ATTR_EXTRA): vol.Schema({}, extra=vol.ALLOW_EXTRA),
    }
)


CANCEL_TIMER_SERVICE_SCHEMA = vol.Schema(
    {
        vol.Exclusive(ATTR_TIMER_ID, "target"): str,
        vol.Exclusive(ATTR_ENTITY_ID, "target"): cv.entity_id,
        vol.Exclusive(ATTR_DEVICE_ID, "target"): vol.Any(cv.string, None),
        vol.Exclusive(ATTR_REMOVE_ALL, "target"): bool,
    }
)

SNOOZE_TIMER_SERVICE_SCHEMA = vol.Schema(
    {
        vol.Required(ATTR_TIMER_ID): str,
        vol.Required(ATTR_TIME): str,
    }
)

GET_TIMERS_SERVICE_SCHEMA = vol.Schema(
    {
        vol.Exclusive(ATTR_TIMER_ID, "target"): str,
        vol.Exclusive(ATTR_ENTITY_ID, "target"): cv.entity_id,
        vol.Exclusive(ATTR_DEVICE_ID, "target"): vol.Any(cv.string, None),
        vol.Optional(ATTR_NAME): str,
        vol.Optional(ATTR_INCLUDE_EXPIRED, default=False): bool,
    }
)

ALARM_SOUND_SERVICE_SCHEMA = vol.Schema(
    {
        vol.Required(ATTR_ENTITY_ID): selector.EntitySelector(
            selector.EntitySelectorConfig(integration=DOMAIN)
        ),
        vol.Required(ATTR_MEDIA_FILE): str,
        vol.Optional(ATTR_RESUME_MEDIA, default=True): bool,
        vol.Optional(ATTR_MAX_REPEATS, default=0): int,
    }
)

STOP_ALARM_SOUND_SERVICE_SCHEMA = vol.Schema(
    {
        vol.Optional(ATTR_ENTITY_ID): selector.EntitySelector(
            selector.EntitySelectorConfig(integration=DOMAIN)
        ),
    }
)

BROADCAST_EVENT_SERVICE_SCHEMA = vol.Schema(
    {
        vol.Required(ATTR_EVENT_NAME): str,
        vol.Required(ATTR_EVENT_DATA): dict,
    }
)

<<<<<<< HEAD
=======
DASHVIEW_SERVICE_SCHEMA = vol.Schema(
    {
        vol.Required(ATTR_NAME): str,
    }
)
LOAD_DASHVIEW_SERVICE_SCHEMA = DASHVIEW_SERVICE_SCHEMA.extend(
    {
        vol.Required(ATTR_NAME): str,
        vol.Required(ATTR_REDOWNLOAD_FROM_REPO, default=False): bool,
        vol.Optional(ATTR_COMMUNITY_VIEW, default=False): bool,
        vol.Required(ATTR_BACKUP_CURRENT_VIEW, default=False): bool,
    }
)

TOGGLE_MENU_SERVICE_SCHEMA = vol.Schema(
    {
        vol.Required(ATTR_ENTITY_ID): cv.entity_id,
        vol.Optional("show", default=True): cv.boolean,
        vol.Optional("timeout"): vol.Any(int, None),
    }
)

ADD_STATUS_ITEM_SERVICE_SCHEMA = vol.Schema(
    {
        vol.Required(ATTR_ENTITY_ID): cv.entity_id,
        vol.Required("status_item"): vol.Any(str, [str]),
        vol.Optional("menu", default=False): cv.boolean,
        vol.Optional("timeout"): vol.Any(int, None),
    }
)
REMOVE_STATUS_ITEM_SERVICE_SCHEMA = vol.Schema(
    {
        vol.Required(ATTR_ENTITY_ID): cv.entity_id,
        vol.Required("status_item"): vol.Any(str, [str]),
        vol.Optional("menu", default=False): cv.boolean,
    }
)

>>>>>>> 3c41cf32

class VAServices:
    """Class to manage services."""

    def __init__(self, hass: HomeAssistant, config: VAConfigEntry) -> None:
        """Initialise."""
        self.hass = hass
        self.config = config

        self.navigate_task: dict[str, TimerHandle] = {}

    async def async_setup_services(self):
        """Initialise VA services."""

        self.hass.services.async_register(
            DOMAIN,
            "navigate",
            self.async_handle_navigate,
            schema=NAVIGATE_SERVICE_SCHEMA,
        )

        self.hass.services.async_register(
            DOMAIN,
            "set_timer",
            self.async_handle_set_timer,
            schema=SET_TIMER_SERVICE_SCHEMA,
            supports_response=SupportsResponse.OPTIONAL,
        )

        self.hass.services.async_register(
            DOMAIN,
            "snooze_timer",
            self.async_handle_snooze_timer,
            schema=SNOOZE_TIMER_SERVICE_SCHEMA,
            supports_response=SupportsResponse.OPTIONAL,
        )

        self.hass.services.async_register(
            DOMAIN,
            "cancel_timer",
            self.async_handle_cancel_timer,
            schema=CANCEL_TIMER_SERVICE_SCHEMA,
            supports_response=SupportsResponse.OPTIONAL,
        )

        self.hass.services.async_register(
            DOMAIN,
            "get_timers",
            self.async_handle_get_timers,
            schema=GET_TIMERS_SERVICE_SCHEMA,
            supports_response=SupportsResponse.ONLY,
        )

        self.hass.services.async_register(
            DOMAIN,
            "sound_alarm",
            self.async_handle_alarm_sound,
            schema=ALARM_SOUND_SERVICE_SCHEMA,
        )

        self.hass.services.async_register(
            DOMAIN,
            "cancel_sound_alarm",
            self.async_handle_stop_alarm_sound,
            schema=STOP_ALARM_SOUND_SERVICE_SCHEMA,
        )

        self.hass.services.async_register(
            DOMAIN,
            "broadcast_event",
            self.async_handle_broadcast_event,
            schema=BROADCAST_EVENT_SERVICE_SCHEMA,
        )

<<<<<<< HEAD
=======
        self.hass.services.async_register(
            DOMAIN,
            "load_view",
            self.async_handle_load_view,
            schema=LOAD_DASHVIEW_SERVICE_SCHEMA,
        )

        self.hass.services.async_register(
            DOMAIN,
            "save_view",
            self.async_handle_save_view,
            schema=DASHVIEW_SERVICE_SCHEMA,
        )

        self.hass.services.async_register(
            DOMAIN,
            "toggle_menu",
            self.async_handle_toggle_menu,
            schema=TOGGLE_MENU_SERVICE_SCHEMA,
        )

        self.hass.services.async_register(
            DOMAIN,
            "add_status_item",
            self.async_handle_add_status_item,
            schema=ADD_STATUS_ITEM_SERVICE_SCHEMA,
        )

        self.hass.services.async_register(
            DOMAIN,
            "remove_status_item",
            self.async_handle_remove_status_item,
            schema=REMOVE_STATUS_ITEM_SERVICE_SCHEMA,
        )

        self.hass.services.async_register(
            DOMAIN, "update_versions", self.async_handle_update_versions
        )

>>>>>>> 3c41cf32
    # -----------------------------------------------------------------------
    # Get Target Satellite
    # Used to determine which VA satellite is being used based on its microphone device
    #
    # Sample usage
    # action: view_assist.get_target_satellite
    # data:
    #   device_id: 4385828338e48103f63c9f91756321df
    # -----------------------------------------------------------------------

    async def async_handle_broadcast_event(self, call: ServiceCall):
        """Fire an event with the provided name and data.

        name: View Assist Broadcast Event
        description: Immediately fires an event with the provided name and data
        """
        event_name = call.data.get(ATTR_EVENT_NAME)
        event_data = call.data.get(ATTR_EVENT_DATA, {})
        # Fire the event
        self.hass.bus.fire(event_name, event_data)

    async def async_handle_alarm_sound(self, call: ServiceCall) -> ServiceResponse:
        """Handle alarm sound."""
        entity_id = call.data.get(ATTR_ENTITY_ID)
        media_file = call.data.get(ATTR_MEDIA_FILE)
        resume_media = call.data.get(ATTR_RESUME_MEDIA)
        max_repeats = call.data.get(ATTR_MAX_REPEATS)

        alarms: VAAlarmRepeater = self.hass.data[DOMAIN][ALARMS]
        return await alarms.alarm_sound(
            entity_id, media_file, "music", resume_media, max_repeats
        )

    async def async_handle_stop_alarm_sound(self, call: ServiceCall):
        """Handle stop alarm sound."""
        entity_id = call.data.get(ATTR_ENTITY_ID)

        alarms: VAAlarmRepeater = self.hass.data[DOMAIN][ALARMS]
        await alarms.cancel_alarm_sound(entity_id)

    # -----------------------------------------------------------------------
    # Handle Navigation
    # Used to determine how to change the view on the VA device
    #
    # action: view_assist.navigate
    # data:
    #   target_display_device: sensor.viewassist_office_browser_path
    #   path: /dashboard-viewassist/weather
    # ------------------------------------------------------------------------
    async def async_handle_navigate(self, call: ServiceCall):
        """Handle a navigate to view call."""

        va_entity_id = call.data.get(ATTR_DEVICE)
        path = call.data.get(ATTR_PATH)

        # get config entry from entity id to allow access to browser_id parameter
        entity_registry = er.async_get(self.hass)
        if va_entity := entity_registry.async_get(va_entity_id):
            entity_config_entry: VAConfigEntry = (
                self.hass.config_entries.async_get_entry(va_entity.config_entry_id)
            )

            async_dispatcher_send(
                self.hass,
                f"{DOMAIN}_{entity_config_entry.entry_id}_browser_navigate",
                {"path": path},
            )

    # ----------------------------------------------------------------
    # TIMERS
    # ----------------------------------------------------------------
    async def async_handle_set_timer(self, call: ServiceCall) -> ServiceResponse:
        """Handle a set timer service call."""
        entity_id = call.data.get(ATTR_ENTITY_ID)
        device_id = call.data.get(ATTR_DEVICE_ID)
        timer_type = call.data.get(ATTR_TYPE)
        name = call.data.get(ATTR_NAME)
        timer_time = call.data.get(ATTR_TIME)
        extra_data = call.data.get(ATTR_EXTRA)

        sentence, timer_info = decode_time_sentence(timer_time)
        _LOGGER.debug("Time decode: %s -> %s", sentence, timer_info)
        if entity_id is None and device_id is None:
            mimic_device = get_mimic_entity_id(self.hass)
            if mimic_device:
                entity_id = mimic_device
                _LOGGER.warning(
                    "Using the set mimic entity %s to set timer as no entity or device id provided to the set timer service",
                    mimic_device,
                )
            else:
                raise vol.InInvalid("entity_id or device_id is required")

        extra_info = {"sentence": sentence}
        if extra_data:
            extra_info.update(extra_data)

        if timer_info:
            t: VATimers = self.hass.data[DOMAIN][TIMERS]
            timer_id, timer, response = await t.add_timer(
                timer_class=timer_type,
                device_or_entity_id=entity_id if entity_id else device_id,
                timer_info=timer_info,
                name=name,
                extra_info=extra_info,
            )

            return {"timer_id": timer_id, "timer": timer, "response": response}
        return {"error": "unable to decode time or interval information"}

    async def async_handle_snooze_timer(self, call: ServiceCall) -> ServiceResponse:
        """Handle a set timer service call."""
        timer_id = call.data.get(ATTR_TIMER_ID)
        timer_time = call.data.get(ATTR_TIME)

        _, timer_info = decode_time_sentence(timer_time)

        if timer_info:
            t: VATimers = self.hass.data[DOMAIN][TIMERS]
            timer_id, timer, response = await t.snooze_timer(
                timer_id,
                timer_info,
            )

            return {"timer_id": timer_id, "timer": timer, "response": response}
        return {"error": "unable to decode time or interval information"}

    async def async_handle_cancel_timer(self, call: ServiceCall) -> ServiceResponse:
        """Handle a cancel timer service call."""
        timer_id = call.data.get(ATTR_TIMER_ID)
        entity_id = call.data.get(ATTR_ENTITY_ID)
        device_id = call.data.get(ATTR_DEVICE_ID)
        cancel_all = call.data.get(ATTR_REMOVE_ALL, False)

        if any([timer_id, entity_id, device_id, cancel_all]):
            t: VATimers = self.hass.data[DOMAIN][TIMERS]
            result = await t.cancel_timer(
                timer_id=timer_id,
                device_or_entity_id=entity_id if entity_id else device_id,
                cancel_all=cancel_all,
            )
            return {"result": result}
        return {"error": "no attribute supplied"}

    async def async_handle_get_timers(self, call: ServiceCall) -> ServiceResponse:
        """Handle a cancel timer service call."""
        entity_id = call.data.get(ATTR_ENTITY_ID)
        device_id = call.data.get(ATTR_DEVICE_ID)
        timer_id = call.data.get(ATTR_TIMER_ID)
        name = call.data.get(ATTR_NAME)
        include_expired = call.data.get(ATTR_INCLUDE_EXPIRED, False)

        t: VATimers = self.hass.data[DOMAIN][TIMERS]
        result = t.get_timers(
            timer_id=timer_id,
            device_or_entity_id=entity_id if entity_id else device_id,
            name=name,
            include_expired=include_expired,
        )
<<<<<<< HEAD
        return {"result": result}
=======
        return {"result": result}

    # ----------------------------------------------------------------
    # VIEWS
    # ----------------------------------------------------------------
    async def async_handle_load_view(self, call: ServiceCall):
        """Handle load of a view from view_assist dir."""

        view_name = call.data.get(ATTR_NAME)
        download = call.data.get(ATTR_REDOWNLOAD_FROM_REPO, False)
        community_view = call.data.get(ATTR_COMMUNITY_VIEW, False)
        backup = call.data.get(ATTR_BACKUP_CURRENT_VIEW, False)

        dm: DashboardManager = self.hass.data[DOMAIN][DASHBOARD_MANAGER]
        try:
            if view_name == "dashboard":
                await dm.update_dashboard(download_from_repo=download)
            else:
                await dm.add_update_view(
                    name=view_name,
                    download_from_repo=download,
                    community_view=community_view,
                    backup_current_view=backup,
                )
        except (DownloadManagerException, DashboardManagerException) as ex:
            raise HomeAssistantError(ex) from ex

    async def async_handle_save_view(self, call: ServiceCall):
        """Handle saving view to view_assit dir."""

        view_name = call.data.get(ATTR_NAME)

        dm: DashboardManager = self.hass.data[DOMAIN][DASHBOARD_MANAGER]
        try:
            await dm.save_view(view_name)
        except (DownloadManagerException, DashboardManagerException) as ex:
            raise HomeAssistantError(ex) from ex

    # ----------------------------------------------------------------
    # MENU
    # ----------------------------------------------------------------
    async def async_handle_toggle_menu(self, call: ServiceCall):
        """Handle toggle menu service call."""
        entity_id = call.data.get(ATTR_ENTITY_ID)
        if not entity_id:
            _LOGGER.error("No entity_id provided in toggle_menu service call")
            return

        show = call.data.get("show", True)
        timeout = call.data.get("timeout")

        menu_manager = self.hass.data[DOMAIN]["menu_manager"]
        await menu_manager.toggle_menu(entity_id, show, timeout=timeout)

    async def async_handle_add_status_item(self, call: ServiceCall):
        """Handle add status item service call."""
        entity_id = call.data.get(ATTR_ENTITY_ID)
        if not entity_id:
            _LOGGER.error(
                "No entity_id provided in add_status_item service call")
            return

        raw_status_item = call.data.get("status_item")
        menu = call.data.get("menu", False)
        timeout = call.data.get("timeout")

        status_items = self._process_status_item_input(raw_status_item)
        if not status_items:
            _LOGGER.error("Invalid or empty status_item provided")
            return

        menu_manager = self.hass.data[DOMAIN]["menu_manager"]
        await menu_manager.add_status_item(entity_id, status_items, menu, timeout)

    async def async_handle_remove_status_item(self, call: ServiceCall):
        """Handle remove status item service call."""
        entity_id = call.data.get(ATTR_ENTITY_ID)
        if not entity_id:
            _LOGGER.error(
                "No entity_id provided in remove_status_item service call")
            return

        raw_status_item = call.data.get("status_item")
        menu = call.data.get("menu", False)

        status_items = self._process_status_item_input(raw_status_item)
        if not status_items:
            _LOGGER.error("Invalid or empty status_item provided")
            return

        menu_manager = self.hass.data[DOMAIN]["menu_manager"]
        await menu_manager.remove_status_item(entity_id, status_items, menu)

    def _process_status_item_input(self, raw_input: Any) -> str | list[str] | None:
        """Process and validate status item input."""
        from .helpers import normalize_status_items

        return normalize_status_items(raw_input)

    async def async_handle_update_versions(self, call: ServiceCall):
        """Handle update of the view versions."""
        dm: DashboardManager = self.hass.data[DOMAIN][DASHBOARD_MANAGER]
        try:
            await dm.update_dashboard_view_versions(force=True)
        except (DownloadManagerException, DashboardManagerException) as ex:
            raise HomeAssistantError(ex) from ex
>>>>>>> 3c41cf32
<|MERGE_RESOLUTION|>--- conflicted
+++ resolved
@@ -117,22 +117,6 @@
     }
 )
 
-<<<<<<< HEAD
-=======
-DASHVIEW_SERVICE_SCHEMA = vol.Schema(
-    {
-        vol.Required(ATTR_NAME): str,
-    }
-)
-LOAD_DASHVIEW_SERVICE_SCHEMA = DASHVIEW_SERVICE_SCHEMA.extend(
-    {
-        vol.Required(ATTR_NAME): str,
-        vol.Required(ATTR_REDOWNLOAD_FROM_REPO, default=False): bool,
-        vol.Optional(ATTR_COMMUNITY_VIEW, default=False): bool,
-        vol.Required(ATTR_BACKUP_CURRENT_VIEW, default=False): bool,
-    }
-)
-
 TOGGLE_MENU_SERVICE_SCHEMA = vol.Schema(
     {
         vol.Required(ATTR_ENTITY_ID): cv.entity_id,
@@ -157,7 +141,6 @@
     }
 )
 
->>>>>>> 3c41cf32
 
 class VAServices:
     """Class to manage services."""
@@ -232,22 +215,6 @@
             schema=BROADCAST_EVENT_SERVICE_SCHEMA,
         )
 
-<<<<<<< HEAD
-=======
-        self.hass.services.async_register(
-            DOMAIN,
-            "load_view",
-            self.async_handle_load_view,
-            schema=LOAD_DASHVIEW_SERVICE_SCHEMA,
-        )
-
-        self.hass.services.async_register(
-            DOMAIN,
-            "save_view",
-            self.async_handle_save_view,
-            schema=DASHVIEW_SERVICE_SCHEMA,
-        )
-
         self.hass.services.async_register(
             DOMAIN,
             "toggle_menu",
@@ -269,11 +236,6 @@
             schema=REMOVE_STATUS_ITEM_SERVICE_SCHEMA,
         )
 
-        self.hass.services.async_register(
-            DOMAIN, "update_versions", self.async_handle_update_versions
-        )
-
->>>>>>> 3c41cf32
     # -----------------------------------------------------------------------
     # Get Target Satellite
     # Used to determine which VA satellite is being used based on its microphone device
@@ -433,46 +395,7 @@
             name=name,
             include_expired=include_expired,
         )
-<<<<<<< HEAD
         return {"result": result}
-=======
-        return {"result": result}
-
-    # ----------------------------------------------------------------
-    # VIEWS
-    # ----------------------------------------------------------------
-    async def async_handle_load_view(self, call: ServiceCall):
-        """Handle load of a view from view_assist dir."""
-
-        view_name = call.data.get(ATTR_NAME)
-        download = call.data.get(ATTR_REDOWNLOAD_FROM_REPO, False)
-        community_view = call.data.get(ATTR_COMMUNITY_VIEW, False)
-        backup = call.data.get(ATTR_BACKUP_CURRENT_VIEW, False)
-
-        dm: DashboardManager = self.hass.data[DOMAIN][DASHBOARD_MANAGER]
-        try:
-            if view_name == "dashboard":
-                await dm.update_dashboard(download_from_repo=download)
-            else:
-                await dm.add_update_view(
-                    name=view_name,
-                    download_from_repo=download,
-                    community_view=community_view,
-                    backup_current_view=backup,
-                )
-        except (DownloadManagerException, DashboardManagerException) as ex:
-            raise HomeAssistantError(ex) from ex
-
-    async def async_handle_save_view(self, call: ServiceCall):
-        """Handle saving view to view_assit dir."""
-
-        view_name = call.data.get(ATTR_NAME)
-
-        dm: DashboardManager = self.hass.data[DOMAIN][DASHBOARD_MANAGER]
-        try:
-            await dm.save_view(view_name)
-        except (DownloadManagerException, DashboardManagerException) as ex:
-            raise HomeAssistantError(ex) from ex
 
     # ----------------------------------------------------------------
     # MENU
@@ -541,5 +464,4 @@
         try:
             await dm.update_dashboard_view_versions(force=True)
         except (DownloadManagerException, DashboardManagerException) as ex:
-            raise HomeAssistantError(ex) from ex
->>>>>>> 3c41cf32
+            raise HomeAssistantError(ex) from ex