--- conflicted
+++ resolved
@@ -254,7 +254,6 @@
         )
 
         self.hass.services.async_register(
-<<<<<<< HEAD
             DOMAIN,
             "toggle_menu",
             self.async_handle_toggle_menu,
@@ -273,9 +272,7 @@
             "remove_status_item",
             self.async_handle_remove_status_item,
             schema=REMOVE_STATUS_ITEM_SERVICE_SCHEMA,
-=======
             DOMAIN, "update_versions", self.async_handle_update_versions
->>>>>>> c7bc2f7a
         )
 
     # -----------------------------------------------------------------------
@@ -475,7 +472,6 @@
         except (DownloadManagerException, DashboardManagerException) as ex:
             raise HomeAssistantError(ex) from ex
 
-<<<<<<< HEAD
     # ----------------------------------------------------------------
     # MENU
     # ----------------------------------------------------------------
@@ -536,7 +532,7 @@
         from .helpers import normalize_status_items
 
         return normalize_status_items(raw_input)
-=======
+
     async def async_handle_update_versions(self, call: ServiceCall):
         """Handle update of the view versions."""
         dm: DashboardManager = self.hass.data[DOMAIN][DASHBOARD_MANAGER]
@@ -544,4 +540,3 @@
             await dm.update_dashboard_view_versions(force=True)
         except (DownloadManagerException, DashboardManagerException) as ex:
             raise HomeAssistantError(ex) from ex
->>>>>>> c7bc2f7a
