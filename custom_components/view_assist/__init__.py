"""View Assist custom integration."""

import logging

from homeassistant import config_entries
from homeassistant.const import CONF_TYPE, Platform
from homeassistant.core import HomeAssistant
from homeassistant.helpers import discovery_flow
from homeassistant.helpers.dispatcher import async_dispatcher_send
from homeassistant.helpers.start import async_at_started

from .alarm_repeater import ALARMS, VAAlarmRepeater
from .const import (
    CONF_ASSIST_PROMPT,
    CONF_BACKGROUND,
    CONF_BACKGROUND_MODE,
    CONF_BACKGROUND_SETTINGS,
    CONF_DEV_MIMIC,
    CONF_DISPLAY_SETTINGS,
    CONF_FONT_STYLE,
    CONF_HIDE_HEADER,
    CONF_HIDE_SIDEBAR,
    CONF_MIC_TYPE,
    CONF_ROTATE_BACKGROUND,
    CONF_ROTATE_BACKGROUND_INTERVAL,
    CONF_ROTATE_BACKGROUND_LINKED_ENTITY,
    CONF_ROTATE_BACKGROUND_PATH,
    CONF_ROTATE_BACKGROUND_SOURCE,
    CONF_SCREEN_MODE,
    CONF_STATUS_ICON_SIZE,
    CONF_STATUS_ICONS,
    CONF_TIME_FORMAT,
    CONF_USE_24H_TIME,
    DEFAULT_VALUES,
    DOMAIN,
    OPTION_KEY_MIGRATIONS,
)
from .dashboard import DASHBOARD_MANAGER, DashboardManager
from .entity_listeners import EntityListeners
from .helpers import (
    ensure_list,
    get_device_name_from_id,
    get_integration_entries,
    get_key,
    get_master_config_entry,
    is_first_instance,
)
from .http_url import HTTPManager
from .js_modules import JSModuleRegistration
from .menu_manager import MenuManager
from .services import VAServices
from .templates import setup_va_templates
from .timers import TIMERS, VATimers
from .typed import (
    DeviceCoreConfig,
    DeviceRuntimeData,
    MasterConfigRuntimeData,
    VABackgroundMode,
    VAConfigEntry,
    VAEvent,
    VAMenuConfig,
    VAScreenMode,
    VATimeFormat,
    VAType,
)
from .websocket import async_register_websockets

_LOGGER = logging.getLogger(__name__)

PLATFORMS: list[Platform] = [Platform.SENSOR]


def migrate_to_section(entry: VAConfigEntry, params: list[str]):
    """Build a section for the config entry."""
    section = {}
    for param in params:
        if entry.options.get(param):
            section[param] = entry.options.pop(param)
    return section


async def async_migrate_entry(
    hass: HomeAssistant,
    entry: VAConfigEntry,
) -> bool:
    """Migrate config entry if needed."""
    # No migration needed
    _LOGGER.debug(
        "Config Migration from v%s.%s - %s",
        entry.version,
        entry.minor_version,
        entry.options,
    )
    new_options = {**entry.options}
    if entry.minor_version < 2 and entry.options:
        # Migrate options keys
        for key, value in new_options.items():
            if isinstance(value, str) and value in OPTION_KEY_MIGRATIONS:
                new_options[key] = OPTION_KEY_MIGRATIONS.get(value)

    if entry.minor_version < 3 and entry.options:
        # Remove mic_type key
        if "mic_type" in entry.options:
            new_options.pop(CONF_MIC_TYPE)

    if entry.minor_version < 4:
        # Migrate to master config model

        # Remove mimic device key as moved into master config
        new_options.pop(CONF_DEV_MIMIC, None)

        # Dashboard options
        # Background has both moved into a section and also changed parameters
        # Add section and migrate values
        if CONF_BACKGROUND_SETTINGS not in new_options:
            new_options[CONF_BACKGROUND_SETTINGS] = {}

        for param in (
            CONF_ROTATE_BACKGROUND,
            CONF_BACKGROUND,
            CONF_ROTATE_BACKGROUND_PATH,
            CONF_ROTATE_BACKGROUND_INTERVAL,
            CONF_ROTATE_BACKGROUND_LINKED_ENTITY,
        ):
            if param in new_options:
                if param == CONF_ROTATE_BACKGROUND:
                    new_options[CONF_BACKGROUND_SETTINGS][CONF_BACKGROUND_MODE] = (
                        VABackgroundMode.DEFAULT_BACKGROUND
                        if new_options[param] is False
                        else new_options[CONF_ROTATE_BACKGROUND_SOURCE]
                    )
                    new_options.pop(param, None)
                    new_options.pop(CONF_ROTATE_BACKGROUND_SOURCE, None)
                else:
                    new_options[CONF_BACKGROUND_SETTINGS][param] = new_options.pop(
                        param, None
                    )

        # Display options
        # Display options has both moved into a section and also changed parameters
        if CONF_DISPLAY_SETTINGS not in new_options:
            new_options[CONF_DISPLAY_SETTINGS] = {}

        for param in [
            CONF_ASSIST_PROMPT,
            CONF_STATUS_ICON_SIZE,
            CONF_FONT_STYLE,
            CONF_STATUS_ICONS,
            CONF_USE_24H_TIME,
            CONF_HIDE_HEADER,
        ]:
            if param in new_options:
                if param == CONF_USE_24H_TIME:
                    new_options[CONF_DISPLAY_SETTINGS][CONF_TIME_FORMAT] = (
                        VATimeFormat.HOUR_24
                        if entry.options[param]
                        else VATimeFormat.HOUR_12
                    )
                    new_options.pop(param)
                elif param == CONF_HIDE_HEADER:
                    mode = 0
                    if new_options.pop(CONF_HIDE_HEADER, None):
                        mode += 1
                    if new_options.pop(CONF_HIDE_SIDEBAR, None):
                        mode += 2
                    new_options[CONF_DISPLAY_SETTINGS][CONF_SCREEN_MODE] = list(
                        VAScreenMode
                    )[mode].value
                else:
                    new_options[CONF_DISPLAY_SETTINGS][param] = new_options.pop(param)

    if new_options != entry.options:
        hass.config_entries.async_update_entry(
            entry, options=new_options, minor_version=4, version=1
        )

        _LOGGER.debug(
            "Migration to configuration version %s.%s successful",
            entry.version,
            entry.minor_version,
        )
    return True


async def async_setup_entry(hass: HomeAssistant, entry: VAConfigEntry):
    """Set up View Assist from a config entry."""
    hass.data.setdefault(DOMAIN, {})

    has_master_entry = get_master_config_entry(hass)
    is_master_entry = has_master_entry and entry.data[CONF_TYPE] == VAType.MASTER_CONFIG

    # Add runtime data to config entry to have place to store data and
    # make accessible throughout integration
    set_runtime_data_for_config(hass, entry, is_master_entry)
    _LOGGER.debug("Runtime Data: %s", entry.runtime_data.__dict__)

    # Add config change listener
    entry.async_on_unload(entry.add_update_listener(_async_update_listener))

    if not has_master_entry:
        # Start a config flow to add a master entry if no master entry
        _LOGGER.debug("No master entry found, starting config flow")
        if is_first_instance(hass, entry):
            discovery_flow.async_create_flow(
                hass,
                DOMAIN,
                {"source": config_entries.SOURCE_INTEGRATION_DISCOVERY},
                {"name": VAType.MASTER_CONFIG},
            )

        # Run first instance only functions
        if is_first_instance(hass, entry, display_instance_only=False):
            await load_common_functions(hass, entry)

        # Run first display instance only functions
        if is_first_instance(hass, entry, display_instance_only=True):
            await load_common_display_functions(hass, entry)

    if is_master_entry:
        await load_common_functions(hass, entry)
        await load_common_display_functions(hass, entry)

    else:
        # Add config change listener
        entry.async_on_unload(entry.add_update_listener(_async_update_listener))

        # Set entity listeners
        EntityListeners(hass, entry)

        # Request platform setup
        await hass.config_entries.async_forward_entry_setups(entry, PLATFORMS)

        # Fire config update event
        # Does nothing on HA reload but sends update to device if config reloaded from config update
        async_dispatcher_send(
            hass, f"{DOMAIN}_{entry.entry_id}_event", VAEvent("config_update")
        )

        # Fire display device registration to setup display if first time config
        async_dispatcher_send(
            hass,
            f"{DOMAIN}_{get_device_name_from_id(hass, entry.runtime_data.core.display_device)}_registered",
        )

    return True


async def load_common_functions(hass: HomeAssistant, entry: VAConfigEntry):
    """Things to run only for first instance of integration."""

    # Inisitialise service
    services = VAServices(hass, entry)
    await services.async_setup_services()

    # Setup Timers
    timers = VATimers(hass, entry)
    hass.data[DOMAIN][TIMERS] = timers
    await timers.load()

    # Setup Menu Manager
    menu_manager = MenuManager(hass, entry)
    hass.data[DOMAIN]["menu_manager"] = menu_manager

    # Load javascript modules
    jsloader = JSModuleRegistration(hass)
    await jsloader.async_register()

    hass.data[DOMAIN][ALARMS] = VAAlarmRepeater(hass, entry)

    setup_va_templates(hass)


async def load_common_display_functions(hass: HomeAssistant, entry: VAConfigEntry):
    """Things to run only one when multiple instances exist."""

    # Run dashboard and view setup
    async def setup_frontend(*args):
        # Initiate var to hold VA browser ids.  Do not reset if exists
        # as this is used to track browser ids across reloads
        if not hass.data[DOMAIN].get("va_browser_ids"):
            hass.data[DOMAIN]["va_browser_ids"] = {}
        # Load websockets
        await async_register_websockets(hass)

        http = HTTPManager(hass, entry)
        await http.create_url_paths()

        dm = DashboardManager(hass, entry)
        hass.data[DOMAIN][DASHBOARD_MANAGER] = dm
        await dm.setup_dashboard()

        # Request platform setup
        if entry.runtime_data.integration.enable_updates:
            _LOGGER.debug("Update notifications are enabled")
            await hass.config_entries.async_forward_entry_setups(
                entry, [Platform.UPDATE]
            )

    async_at_started(hass, setup_frontend)


def set_runtime_data_for_config(
    hass: HomeAssistant, config_entry: VAConfigEntry, is_master: bool = False
):
    """Set config.runtime_data attributes from matching config values."""

    def get_config_value(
        attr: str, is_master: bool = False
    ) -> str | float | list | None:
        value = get_key(attr, dict(config_entry.options))
        if not is_master and (value is None or (isinstance(value, dict) and not value)):
            value = get_key(attr, dict(master_config_options))
        if value is None or (isinstance(value, dict) and not value):
            value = get_key(attr, DEFAULT_VALUES)

        # This is a fix for config lists being a string
        if isinstance(attr, list):
            value = ensure_list(value)
        return value

    master_config_options = (
        get_master_config_entry(hass).options if get_master_config_entry(hass) else {}
    )

    if is_master:
        r = config_entry.runtime_data = MasterConfigRuntimeData()
<<<<<<< HEAD
        # Dashboard options - handles sections
        for attr in r.dashboard.__dict__:
            if value := get_config_value(attr, is_master=True):
                try:
                    if attr in (CONF_BACKGROUND_SETTINGS, CONF_DISPLAY_SETTINGS):
                        values = {}
                        for sub_attr in getattr(r.dashboard, attr).__dict__:
                            if sub_value := get_config_value(
                                f"{attr}.{sub_attr}", is_master=True
                            ):
                                if sub_attr == "menu_items":
                                    sub_value = list(reversed(ensure_list(sub_value)))
                                values[sub_attr] = sub_value
                        value = type(getattr(r.dashboard, attr))(**values)
                    setattr(r.dashboard, attr, value)
                except Exception as ex:  # noqa: BLE001
                    _LOGGER.error(
                        "Error setting runtime data for %s - %s: %s",
                        attr,
                        type(getattr(r.dashboard, attr)),
                        str(ex),
                    )
=======
>>>>>>> c7bc2f7a

        # Integration options
        for attr in r.integration.__dict__:
            value = get_config_value(attr, is_master=True)
            if value is not None:
                setattr(r.integration, attr, value)

        # Developer options
        for attr in r.developer_settings.__dict__:
            if value := get_config_value(attr, is_master=True):
                setattr(r.developer_settings, attr, value)
    else:
        r = config_entry.runtime_data = DeviceRuntimeData()
        r.core = DeviceCoreConfig(**config_entry.data)
<<<<<<< HEAD
        master_config_options = (
            get_master_config_entry(hass).options
            if get_master_config_entry(hass)
            else {}
        )
        # Dashboard options - handles sections
        for attr in r.dashboard.__dict__:
            if value := get_config_value(attr):
                try:
                    if isinstance(value, dict):
                        values = {}
                        for sub_attr in getattr(r.dashboard, attr).__dict__:
                            if sub_value := get_config_value(f"{attr}.{sub_attr}"):
                                if sub_attr == "menu_items":
                                    sub_value = list(reversed(ensure_list(sub_value)))
                                values[sub_attr] = sub_value
                        value = type(getattr(r.dashboard, attr))(**values)
                    setattr(r.dashboard, attr, value)
                except Exception as ex:  # noqa: BLE001
                    _LOGGER.error(
                        "Error setting runtime data for %s - %s: %s",
                        attr,
                        type(getattr(r.dashboard, attr)),
                        str(ex),
                    )
=======
>>>>>>> c7bc2f7a

    # Dashboard options - handles sections - master and non master
    for attr in r.dashboard.__dict__:
        if value := get_config_value(attr, is_master=is_master):
            try:
                if attr in (CONF_BACKGROUND_SETTINGS, CONF_DISPLAY_SETTINGS):
                    values = {}
                    for sub_attr in getattr(r.dashboard, attr).__dict__:
                        if sub_value := get_config_value(
                            f"{attr}.{sub_attr}", is_master=is_master
                        ):
                            values[sub_attr] = sub_value
                    value = type(getattr(r.dashboard, attr))(**values)
                setattr(r.dashboard, attr, value)
            except Exception as ex:  # noqa: BLE001
                _LOGGER.error(
                    "Error setting runtime data for %s - %s: %s",
                    attr,
                    type(getattr(r.dashboard, attr)),
                    str(ex),
                )

    # Default options - doesn't yet handle sections
    for attr in r.default.__dict__:
        if value := get_config_value(attr, is_master=is_master):
            setattr(r.default, attr, value)


async def _async_update_listener(hass: HomeAssistant, config_entry: VAConfigEntry):
    """Handle config options update."""
    # Reload the integration when the options change.
    is_master = config_entry.data[CONF_TYPE] == VAType.MASTER_CONFIG
    if is_master:
        if entries := get_integration_entries(hass):
            for entry in entries:
                await hass.config_entries.async_reload(entry.entry_id)
    await hass.config_entries.async_reload(config_entry.entry_id)


async def async_unload_entry(hass: HomeAssistant, entry: VAConfigEntry):
    """Unload a config entry."""

    # Unload js resources
    if entry.data[CONF_TYPE] == VAType.MASTER_CONFIG:
        # Unload lovelace module resource if only instance
        _LOGGER.debug("Removing javascript modules cards")
        jsloader = JSModuleRegistration(hass)
        await jsloader.async_unregister()
        await hass.config_entries.async_unload_platforms(entry, [Platform.UPDATE])
        return True

    return await hass.config_entries.async_unload_platforms(entry, PLATFORMS)<|MERGE_RESOLUTION|>--- conflicted
+++ resolved
@@ -324,7 +324,6 @@
 
     if is_master:
         r = config_entry.runtime_data = MasterConfigRuntimeData()
-<<<<<<< HEAD
         # Dashboard options - handles sections
         for attr in r.dashboard.__dict__:
             if value := get_config_value(attr, is_master=True):
@@ -347,8 +346,6 @@
                         type(getattr(r.dashboard, attr)),
                         str(ex),
                     )
-=======
->>>>>>> c7bc2f7a
 
         # Integration options
         for attr in r.integration.__dict__:
@@ -363,7 +360,6 @@
     else:
         r = config_entry.runtime_data = DeviceRuntimeData()
         r.core = DeviceCoreConfig(**config_entry.data)
-<<<<<<< HEAD
         master_config_options = (
             get_master_config_entry(hass).options
             if get_master_config_entry(hass)
@@ -389,8 +385,6 @@
                         type(getattr(r.dashboard, attr)),
                         str(ex),
                     )
-=======
->>>>>>> c7bc2f7a
 
     # Dashboard options - handles sections - master and non master
     for attr in r.dashboard.__dict__:
